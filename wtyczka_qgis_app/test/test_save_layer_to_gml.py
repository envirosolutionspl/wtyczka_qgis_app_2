--- conflicted
+++ resolved
@@ -8,12 +8,7 @@
 import tempfile
 
 
-<<<<<<< HEAD
 from qgis.PyQt.QtWidgets import QComboBox
-=======
-import processing
-from PyQt5.QtWidgets import QComboBox
->>>>>>> 5717cc23
 from qgis._core import QgsVectorLayer, QgsProject, QgsCoordinateReferenceSystem, QgsSettings
 from qgis._gui import QgsMapLayerComboBox
 
@@ -98,7 +93,6 @@
             os.makedirs(gfs_target_dir, exist_ok=True)
             shutil.copyfile(gfs_source, gfs_target_dir / 'template.gfs')
 
-<<<<<<< HEAD
         templates_src = pathlib.Path(self.plugin_dir, 'modules', 'templates')
         templates_dst = pathlib.Path(QgsApplication.qgisSettingsDirPath()) / 'python/plugins/wtyczka_qgis_app/modules/templates'
         if not os.path.exists(templates_dst):
@@ -160,63 +154,7 @@
             QtWidgets.QFileDialog.getSaveFileName = original_save
 
         self.assertTrue(os.path.exists(out_path), 'Output GML not created')
-=======
-            templates_src = pathlib.Path(self.plugin_dir, 'modules', 'templates')
-            templates_dst = pathlib.Path(QgsApplication.qgisSettingsDirPath()) / 'python/plugins/wtyczka_qgis_app/modules/templates'
-            shutil.copytree(templates_src, templates_dst, dirs_exist_ok=True)
 
-            # "/python/plugins/wtyczka_qgis_app/modules/app/A00_Granice_panstwa/A00_Granice_panstwa_bufor_300m.shp"
-            granice_src = pathlib.Path(self.plugin_dir, 'modules', 'app', 'A00_Granice_panstwa')
-            granice_dst = pathlib.Path(
-                QgsApplication.qgisSettingsDirPath()) / 'python/plugins/wtyczka_qgis_app/modules/app/A00_Granice_panstwa'
-            shutil.copytree(granice_src, granice_dst, dirs_exist_ok=True)
-
-            app_layer = self.load_layer_from_file(app_gml)
-
-            spl_layer = self.load_layer_from_file(spl_gml)
-
-            self.assertTrue(app_layer.isValid(), 'AktPlanowaniaPrzestrzennego layer failed to load')
-            self.assertTrue(spl_layer.isValid(), 'SPL layer failed to load')
-
-
-            plugin.activeDlg = plugin.wektorInstrukcjaDialogPOG
-            plugin.activeDlg.name = 'AktPlanowaniaPrzestrzennego'
-            plugin.activeDlg.layers_comboBox = QgsMapLayerComboBox()
-            add_lyr = plugin.loadFromGMLorGPKG(False, app_gml)
-            plugin.activeDlg.layers_comboBox.setCurrentText(add_lyr.name())
-            out_path = os.path.join(tmpdir, 'output_pog.gml')
-
-            from PyQt5 import QtWidgets
-            original_save = QtWidgets.QFileDialog.getSaveFileName
-            QtWidgets.QFileDialog.getSaveFileName = staticmethod(lambda directory=None, filter=None: (out_path, None))
-            try:
-                plugin.saveLayerToGML()
-            finally:
-                QtWidgets.QFileDialog.getSaveFileName = original_save
-
-            self.assertTrue(os.path.exists(out_path), 'Output GML not created')
-
-            # plugin.wektorInstrukcjaDialogSPL = type('dlg', (), {
-            #     'layers_comboBox': type('cmb', (), {'currentLayer': lambda self: spl_layer})()
-            # })()
-            plugin.activeDlg = plugin.wektorInstrukcjaDialogSPL
-            plugin.activeDlg.name = 'StrefaPlanistyczna'
-            plugin.activeDlg.layers_comboBox = QgsMapLayerComboBox()
-            spl_lyr = plugin.loadFromGMLorGPKG(False, spl_gml)
-            plugin.activeDlg.layers_comboBox.setCurrentText(spl_lyr.name())
-
-            out_path = os.path.join(tmpdir, 'output_spl.gml')
-
-            from qgis.PyQt import QtWidgets
-            original_save = QtWidgets.QFileDialog.getSaveFileName
-            QtWidgets.QFileDialog.getSaveFileName = staticmethod(lambda directory=None, filter=None: (out_path, None))
-            try:
-                plugin.saveLayerToGML()
-            finally:
-                QtWidgets.QFileDialog.getSaveFileName = original_save
-
-            self.assertTrue(os.path.exists(out_path), 'Output GML not created')
->>>>>>> 5717cc23
 
 if __name__ == '__main__':
     unittest.main()